__pycache__
*.pyc
<<<<<<< HEAD
sources.list
=======
*test*
sources.list
pkg
tmp-build
tmp-dest
>>>>>>> dc9a6f59
<|MERGE_RESOLUTION|>--- conflicted
+++ resolved
@@ -1,11 +1,6 @@
 __pycache__
 *.pyc
-<<<<<<< HEAD
-sources.list
-=======
-*test*
 sources.list
 pkg
 tmp-build
-tmp-dest
->>>>>>> dc9a6f59
+tmp-dest