__pycache__
*.pyc
<<<<<<< HEAD
sources.list
=======
*test*
sources.list
pkg
tmp-build
tmp-dest
>>>>>>> e6915a75
<|MERGE_RESOLUTION|>--- conflicted
+++ resolved
@@ -1,11 +1,6 @@
 __pycache__
 *.pyc
-<<<<<<< HEAD
-sources.list
-=======
-*test*
 sources.list
 pkg
 tmp-build
-tmp-dest
->>>>>>> e6915a75
+tmp-dest